--- conflicted
+++ resolved
@@ -359,9 +359,5 @@
     <string name="feedbackInitialDisambiguationSadButtonContentDescription">Negative feedback button</string>
     <string name="feedbackIsImportantToUs">Your anonymous feedback is important to us.</string>
 
-<<<<<<< HEAD
     <string name="bookmarkEdited">Bookmark added</string>
-
-=======
->>>>>>> f44fd128
 </resources>
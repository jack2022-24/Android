/*
 * Copyright (c) 2018 DuckDuckGo
 *
 * Licensed under the Apache License, Version 2.0 (the "License");
 * you may not use this file except in compliance with the License.
 * You may obtain a copy of the License at
 *
 *     http://www.apache.org/licenses/LICENSE-2.0
 *
 * Unless required by applicable law or agreed to in writing, software
 * distributed under the License is distributed on an "AS IS" BASIS,
 * WITHOUT WARRANTIES OR CONDITIONS OF ANY KIND, either express or implied.
 * See the License for the specific language governing permissions and
 * limitations under the License.
 */

package com.duckduckgo.app.browser

import android.Manifest
import android.annotation.SuppressLint
import android.app.Activity.RESULT_OK
import android.app.ActivityOptions
import android.appwidget.AppWidgetManager
import android.content.*
import android.content.pm.PackageManager
import android.content.res.Configuration
import android.media.MediaScannerConnection
import android.net.Uri
import android.os.*
import android.provider.Settings
import android.text.Editable
import android.view.*
import android.view.View.*
import android.view.inputmethod.EditorInfo
import android.webkit.ValueCallback
import android.webkit.WebChromeClient
import android.webkit.WebSettings
import android.webkit.WebView
import android.webkit.WebView.FindListener
import android.webkit.WebView.HitTestResult
import android.webkit.WebView.HitTestResult.*
import android.widget.EditText
import android.widget.TextView
import android.widget.Toast
import androidx.annotation.AnyThread
import androidx.annotation.StringRes
import androidx.appcompat.app.AlertDialog
import androidx.core.app.ActivityCompat
import androidx.core.content.ContextCompat
import androidx.core.content.FileProvider
import androidx.core.net.toUri
import androidx.core.text.HtmlCompat
import androidx.core.text.HtmlCompat.FROM_HTML_MODE_LEGACY
import androidx.core.view.*
import androidx.fragment.app.Fragment
import androidx.fragment.app.commitNow
import androidx.fragment.app.transaction
import androidx.lifecycle.*
import androidx.recyclerview.widget.GridLayoutManager
import androidx.recyclerview.widget.ItemTouchHelper
import androidx.recyclerview.widget.LinearLayoutManager
import com.duckduckgo.app.autocomplete.api.AutoComplete.AutoCompleteSuggestion
import com.duckduckgo.app.bookmarks.model.SavedSite
import com.duckduckgo.app.bookmarks.ui.EditBookmarkDialogFragment
import com.duckduckgo.app.brokensite.BrokenSiteActivity
import com.duckduckgo.app.brokensite.BrokenSiteData
import com.duckduckgo.app.browser.BrowserTabViewModel.*
import com.duckduckgo.app.browser.BrowserTabViewModel.Command.DownloadCommand
import com.duckduckgo.app.browser.DownloadConfirmationFragment.DownloadConfirmationDialogListener
import com.duckduckgo.app.browser.autocomplete.BrowserAutoCompleteSuggestionsAdapter
import com.duckduckgo.app.browser.cookies.ThirdPartyCookieManager
import com.duckduckgo.app.browser.downloader.BlobConverterInjector
import com.duckduckgo.app.browser.downloader.DownloadFailReason
import com.duckduckgo.app.browser.downloader.FileDownloadNotificationManager
import com.duckduckgo.app.browser.downloader.FileDownloader
import com.duckduckgo.app.browser.downloader.FileDownloader.PendingFileDownload
import com.duckduckgo.app.browser.favicon.FaviconManager
import com.duckduckgo.app.browser.favorites.FavoritesQuickAccessAdapter
import com.duckduckgo.app.browser.favorites.QuickAccessDragTouchItemListener
import com.duckduckgo.app.browser.filechooser.FileChooserIntentBuilder
import com.duckduckgo.app.browser.httpauth.WebViewHttpAuthStore
import com.duckduckgo.app.browser.logindetection.DOMLoginDetector
import com.duckduckgo.app.browser.model.BasicAuthenticationCredentials
import com.duckduckgo.app.browser.model.BasicAuthenticationRequest
import com.duckduckgo.app.browser.model.LongPressTarget
import com.duckduckgo.app.browser.omnibar.KeyboardAwareEditText
import com.duckduckgo.app.browser.omnibar.OmnibarScrolling
import com.duckduckgo.app.browser.session.WebViewSessionStorage
import com.duckduckgo.app.browser.shortcut.ShortcutBuilder
import com.duckduckgo.app.browser.tabpreview.WebViewPreviewGenerator
import com.duckduckgo.app.browser.tabpreview.WebViewPreviewPersister
import com.duckduckgo.app.browser.ui.HttpAuthenticationDialogFragment
import com.duckduckgo.app.browser.useragent.UserAgentProvider
import com.duckduckgo.app.cta.ui.*
import com.duckduckgo.app.fire.fireproofwebsite.data.FireproofWebsiteEntity
import com.duckduckgo.app.fire.fireproofwebsite.data.website
import com.duckduckgo.app.global.ViewModelFactory
import com.duckduckgo.app.global.model.orderedTrackingEntities
import com.duckduckgo.app.global.view.*
import com.duckduckgo.app.location.data.LocationPermissionType
import com.duckduckgo.app.location.ui.SiteLocationPermissionDialog
import com.duckduckgo.app.location.ui.SystemLocationPermissionDialog
import com.duckduckgo.app.pixels.AppPixelName
import com.duckduckgo.app.privacy.renderer.icon
import com.duckduckgo.app.statistics.VariantManager
import com.duckduckgo.app.statistics.pixels.Pixel
import com.duckduckgo.app.statistics.pixels.Pixel.PixelParameter.FIRE_BUTTON_STATE
import com.duckduckgo.app.survey.model.Survey
import com.duckduckgo.app.survey.ui.SurveyActivity
import com.duckduckgo.app.tabs.model.TabEntity
import com.duckduckgo.app.tabs.ui.TabSwitcherActivity
import com.duckduckgo.app.widget.ui.AddWidgetInstructionsActivity
import com.duckduckgo.widget.SearchWidgetLight
import com.google.android.material.snackbar.Snackbar
import dagger.android.support.AndroidSupportInjection
import kotlinx.android.synthetic.main.fragment_browser_tab.*
import kotlinx.android.synthetic.main.include_cta_buttons.view.*
import kotlinx.android.synthetic.main.include_dax_dialog_cta.*
import kotlinx.android.synthetic.main.include_dax_dialog_cta.view.*
import kotlinx.android.synthetic.main.include_find_in_page.*
import kotlinx.android.synthetic.main.include_new_browser_tab.*
import kotlinx.android.synthetic.main.include_omnibar_toolbar.*
import kotlinx.android.synthetic.main.include_omnibar_toolbar.view.*
import kotlinx.android.synthetic.main.include_quick_access_items.*
import kotlinx.android.synthetic.main.popup_window_browser_menu.view.*
import kotlinx.coroutines.*
import org.jetbrains.anko.longToast
import org.jetbrains.anko.share
import timber.log.Timber
import java.io.File
import javax.inject.Inject
import kotlin.coroutines.CoroutineContext

class BrowserTabFragment :
    Fragment(),
    FindListener,
    CoroutineScope,
    DaxDialogListener,
    TrackersAnimatorListener,
    DownloadConfirmationDialogListener,
    SiteLocationPermissionDialog.SiteLocationPermissionDialogListener,
    SystemLocationPermissionDialog.SystemLocationPermissionDialogListener {

    private val supervisorJob = SupervisorJob()

    override val coroutineContext: CoroutineContext
        get() = supervisorJob + Dispatchers.Main

    @Inject
    lateinit var webViewClient: BrowserWebViewClient

    @Inject
    lateinit var webChromeClient: BrowserChromeClient

    @Inject
    lateinit var viewModelFactory: ViewModelFactory

    @Inject
    lateinit var fileChooserIntentBuilder: FileChooserIntentBuilder

    @Inject
    lateinit var fileDownloader: FileDownloader

    @Inject
    lateinit var fileDownloadNotificationManager: FileDownloadNotificationManager

    @Inject
    lateinit var webViewSessionStorage: WebViewSessionStorage

    @Inject
    lateinit var shortcutBuilder: ShortcutBuilder

    @Inject
    lateinit var clipboardManager: ClipboardManager

    @Inject
    lateinit var pixel: Pixel

    @Inject
    lateinit var ctaViewModel: CtaViewModel

    @Inject
    lateinit var omnibarScrolling: OmnibarScrolling

    @Inject
    lateinit var previewGenerator: WebViewPreviewGenerator

    @Inject
    lateinit var previewPersister: WebViewPreviewPersister

    @Inject
    lateinit var variantManager: VariantManager

    @Inject
    lateinit var loginDetector: DOMLoginDetector

    @Inject
    lateinit var blobConverterInjector: BlobConverterInjector

    val tabId get() = requireArguments()[TAB_ID_ARG] as String

    @Inject
    lateinit var userAgentProvider: UserAgentProvider

    @Inject
    lateinit var webViewHttpAuthStore: WebViewHttpAuthStore

    @Inject
    lateinit var thirdPartyCookieManager: ThirdPartyCookieManager

    @Inject
    lateinit var faviconManager: FaviconManager

    var messageFromPreviousTab: Message? = null

    private val initialUrl get() = requireArguments().getString(URL_EXTRA_ARG)

    private val skipHome get() = requireArguments().getBoolean(SKIP_HOME_ARG)

    private lateinit var popupMenu: BrowserPopupMenu

    private lateinit var autoCompleteSuggestionsAdapter: BrowserAutoCompleteSuggestionsAdapter

    // Used to represent a file to download, but may first require permission
    private var pendingFileDownload: PendingFileDownload? = null

    private var pendingUploadTask: ValueCallback<Array<Uri>>? = null

    private lateinit var renderer: BrowserTabFragmentRenderer

    private lateinit var decorator: BrowserTabFragmentDecorator

    private lateinit var quickAccessAdapter: FavoritesQuickAccessAdapter

    private lateinit var itemTouchHelper: ItemTouchHelper

    private val viewModel: BrowserTabViewModel by lazy {
        val viewModel = ViewModelProvider(this, viewModelFactory).get(BrowserTabViewModel::class.java)
        viewModel.loadData(tabId, initialUrl, skipHome)
        viewModel
    }

    private val animatorHelper by lazy { BrowserTrackersAnimatorHelper() }

    private val smoothProgressAnimator by lazy { SmoothProgressAnimator(pageLoadingIndicator) }

    // Optimization to prevent against excessive work generating WebView previews; an existing job will be cancelled if a new one is launched
    private var bitmapGeneratorJob: Job? = null

    private val browserActivity
        get() = activity as? BrowserActivity

    private val tabsButton: TabSwitcherButton?
        get() = appBarLayout.tabsMenu

    private val fireMenuButton: ViewGroup?
        get() = appBarLayout.fireIconMenu

    private val menuButton: ViewGroup?
        get() = appBarLayout.browserMenu

    private var webView: DuckDuckGoWebView? = null

    private val errorSnackbar: Snackbar by lazy {
        Snackbar.make(browserLayout, R.string.crashedWebViewErrorMessage, Snackbar.LENGTH_INDEFINITE)
            .setBehavior(NonDismissibleBehavior())
    }

    private val findInPageTextWatcher = object : TextChangedWatcher() {
        override fun afterTextChanged(editable: Editable) {
            viewModel.userFindingInPage(findInPageInput.text.toString())
        }
    }

    private val omnibarInputTextWatcher = object : TextChangedWatcher() {
        override fun afterTextChanged(editable: Editable) {
            viewModel.onOmnibarInputStateChanged(omnibarTextInput.text.toString(), omnibarTextInput.hasFocus(), true)
        }
    }

    private val homeBackgroundLogo by lazy { HomeBackgroundLogo(ddgLogo) }

    private val ctaViewStateObserver = Observer<CtaViewState> {
        it?.let { renderer.renderCtaViewState(it) }
    }

    private var alertDialog: AlertDialog? = null

    private var loginDetectionDialog: AlertDialog? = null

    private val pulseAnimation: PulseAnimation = PulseAnimation(this)

    override fun onAttach(context: Context) {
        AndroidSupportInjection.inject(this)
        super.onAttach(context)
    }

    override fun onCreate(savedInstanceState: Bundle?) {
        super.onCreate(savedInstanceState)
        removeDaxDialogFromActivity()
        renderer = BrowserTabFragmentRenderer()
        decorator = BrowserTabFragmentDecorator()
    }

    override fun onCreateView(inflater: LayoutInflater, container: ViewGroup?, savedInstanceState: Bundle?): View? {
        return inflater.inflate(R.layout.fragment_browser_tab, container, false)
    }

    override fun onActivityCreated(savedInstanceState: Bundle?) {
        super.onActivityCreated(savedInstanceState)

        configureObservers()
        configurePrivacyGrade()
        configureWebView()
        configureSwipeRefresh()
        viewModel.registerWebViewListener(webViewClient, webChromeClient)
        configureOmnibarTextInput()
        configureFindInPage()
        configureAutoComplete()
        configureQuickAccessGrid()

        decorator.decorateWithFeatures()

        animatorHelper.setListener(this)

        if (savedInstanceState == null) {
            viewModel.onViewReady()
            messageFromPreviousTab?.let {
                processMessage(it)
            }
        }

        lifecycle.addObserver(object : LifecycleObserver {
            @OnLifecycleEvent(Lifecycle.Event.ON_STOP)
            fun onStop() {
                if (isVisible) {
                    updateOrDeleteWebViewPreview()
                }
            }
        })
    }

    private fun getDaxDialogFromActivity(): Fragment? = activity?.supportFragmentManager?.findFragmentByTag(DAX_DIALOG_DIALOG_TAG)

    private fun removeDaxDialogFromActivity() {
        val fragment = getDaxDialogFromActivity()
        fragment?.let {
            activity?.supportFragmentManager?.transaction { remove(it) }
        }
    }

    private fun processMessage(message: Message) {
        val transport = message.obj as WebView.WebViewTransport
        transport.webView = webView
        message.sendToTarget()

        decorator.animateTabsCount()
        viewModel.onMessageProcessed()
    }

    private fun updateOrDeleteWebViewPreview() {
        val url = viewModel.url
        Timber.d("Updating or deleting WebView preview for $url")
        if (url == null) {
            viewModel.deleteTabPreview(tabId)
        } else {
            generateWebViewPreviewImage()
        }
    }

    private fun launchTabSwitcher() {
        val activity = activity ?: return
        startActivity(TabSwitcherActivity.intent(activity, tabId))
        activity.overridePendingTransition(R.anim.tab_anim_fade_in, R.anim.slide_to_bottom)
    }

    override fun onResume() {
        super.onResume()

        appBarLayout.setExpanded(true)
        viewModel.onViewResumed()

        // onResume can be called for a hidden/backgrounded fragment, ensure this tab is visible.
        if (fragmentIsVisible()) {
            viewModel.onViewVisible()
        }

        addTextChangedListeners()
    }

    override fun onPause() {
        dismissDownloadFragment()
        dismissAuthenticationDialog()
        super.onPause()
    }

    private fun dismissAuthenticationDialog() {
        if (isAdded) {
            val fragment = parentFragmentManager.findFragmentByTag(AUTHENTICATION_DIALOG_TAG) as? HttpAuthenticationDialogFragment
            fragment?.dismiss()
        }
    }

    private fun dismissDownloadFragment() {
        val fragment = fragmentManager?.findFragmentByTag(DOWNLOAD_CONFIRMATION_TAG) as? DownloadConfirmationFragment
        fragment?.dismiss()
    }

    private fun addHomeShortcut(homeShortcut: Command.AddHomeShortcut, context: Context) {
        shortcutBuilder.requestPinShortcut(context, homeShortcut)
    }

    private fun configureObservers() {
        viewModel.autoCompleteViewState.observe(
            viewLifecycleOwner,
            Observer<AutoCompleteViewState> {
                it?.let { renderer.renderAutocomplete(it) }
            }
        )

        viewModel.globalLayoutState.observe(
            viewLifecycleOwner,
            Observer<GlobalLayoutViewState> {
                it?.let { renderer.renderGlobalViewState(it) }
            }
        )

        viewModel.browserViewState.observe(
            viewLifecycleOwner,
            Observer<BrowserViewState> {
                it?.let { renderer.renderBrowserViewState(it) }
            }
        )

        viewModel.loadingViewState.observe(
            viewLifecycleOwner,
            Observer<LoadingViewState> {
                it?.let { renderer.renderLoadingIndicator(it) }
            }
        )

        viewModel.omnibarViewState.observe(
            viewLifecycleOwner,
            Observer<OmnibarViewState> {
                it?.let { renderer.renderOmnibar(it) }
            }
        )

        viewModel.findInPageViewState.observe(
            viewLifecycleOwner,
            Observer<FindInPageViewState> {
                it?.let { renderer.renderFindInPageState(it) }
            }
        )

        viewModel.ctaViewState.observe(viewLifecycleOwner, ctaViewStateObserver)

        viewModel.command.observe(
            viewLifecycleOwner,
            Observer {
                processCommand(it)
            }
        )

        viewModel.survey.observe(
            viewLifecycleOwner,
            Observer<Survey> {
                it.let { viewModel.onSurveyChanged(it) }
            }
        )

        viewModel.privacyGradeViewState.observe(
            viewLifecycleOwner,
            Observer {
                it.let { renderer.renderPrivacyGrade(it) }
            }
        )

        addTabsObserver()
    }

    private fun addTabsObserver() {
        viewModel.tabs.observe(
            viewLifecycleOwner,
            Observer<List<TabEntity>> {
                it?.let {
                    decorator.renderTabIcon(it)
                }
            }
        )
    }

    private fun fragmentIsVisible(): Boolean {
        // using isHidden rather than isVisible, as isVisible will incorrectly return false when windowToken is not yet initialized.
        // changes on isHidden will be received in onHiddenChanged
        return !isHidden
    }

    private fun showHome() {
        errorSnackbar.dismiss()
        newTabLayout.show()
        appBarLayout.setExpanded(true)
        webView?.onPause()
<<<<<<< HEAD
        webView?.gone()
=======
        webView?.hide()
        swipeRefreshContainer.isEnabled = false
        homeBackgroundLogo.showLogo()
>>>>>>> a72d06f1
    }

    private fun showBrowser() {
        newTabLayout.gone()
        webView?.show()
        webView?.onResume()
    }

    fun submitQuery(query: String) {
        viewModel.onUserSubmittedQuery(query)
    }

    private fun navigate(url: String, headers: Map<String, String>) {
        hideKeyboard()
        renderer.hideFindInPage()
        viewModel.registerDaxBubbleCtaDismissed()
        webView?.loadUrl(url, headers)
    }

    fun onRefreshRequested() {
        viewModel.onRefreshRequested()
    }

    fun refresh() {
        webView?.reload()
    }

    private fun processCommand(it: Command?) {
        if (it !is Command.DaxCommand) {
            renderer.cancelTrackersAnimation()
        }
        when (it) {
            is Command.Refresh -> refresh()
            is Command.OpenInNewTab -> {
                browserActivity?.openInNewTab(it.query, it.sourceTabId)
            }
            is Command.OpenMessageInNewTab -> {
                browserActivity?.openMessageInNewTab(it.message, it.sourceTabId)
            }
            is Command.OpenInNewBackgroundTab -> {
                openInNewBackgroundTab()
            }
            is Command.LaunchNewTab -> browserActivity?.launchNewTab()
            is Command.ShowBookmarkAddedConfirmation -> bookmarkAdded(it.bookmark)
            is Command.ShowFavoriteAddedConfirmation -> favoriteAdded(it.favorite)
            is Command.ShowFireproofWebSiteConfirmation -> fireproofWebsiteConfirmation(it.fireproofWebsiteEntity)
            is Command.Navigate -> {
                navigate(it.url, it.headers)
            }
            is Command.NavigateBack -> {
                webView?.goBackOrForward(-it.steps)
            }
            is Command.NavigateForward -> {
                webView?.goForward()
            }
            is Command.ResetHistory -> {
                resetWebView()
            }
            is Command.DialNumber -> {
                val intent = Intent(Intent.ACTION_DIAL)
                intent.data = Uri.parse("tel:${it.telephoneNumber}")
                openExternalDialog(intent, null, false)
            }
            is Command.SendEmail -> {
                val intent = Intent(Intent.ACTION_SENDTO)
                intent.data = Uri.parse(it.emailAddress)
                openExternalDialog(intent)
            }
            is Command.SendSms -> {
                val intent = Intent(Intent.ACTION_SENDTO, Uri.parse("smsto:${it.telephoneNumber}"))
                openExternalDialog(intent)
            }
            is Command.ShowKeyboard -> {
                showKeyboard()
            }
            is Command.HideKeyboard -> {
                hideKeyboard()
            }
            is Command.BrokenSiteFeedback -> {
                launchBrokenSiteFeedback(it.data)
            }
            is Command.ShowFullScreen -> {
                webViewFullScreenContainer.addView(
                    it.view,
                    ViewGroup.LayoutParams(
                        ViewGroup.LayoutParams.MATCH_PARENT,
                        ViewGroup.LayoutParams.MATCH_PARENT
                    )
                )
            }
            is Command.DownloadImage -> requestImageDownload(it.url, it.requestUserConfirmation)
            is Command.FindInPageCommand -> webView?.findAllAsync(it.searchTerm)
            is Command.DismissFindInPage -> webView?.findAllAsync("")
            is Command.ShareLink -> launchSharePageChooser(it.url)
            is Command.CopyLink -> clipboardManager.setPrimaryClip(ClipData.newPlainText(null, it.url))
            is Command.ShowFileChooser -> {
                launchFilePicker(it)
            }
            is Command.AddHomeShortcut -> {
                context?.let { context ->
                    addHomeShortcut(it, context)
                }
            }
            is Command.HandleExternalAppLink -> {
                openExternalDialog(it.appLink.intent, it.appLink.fallbackUrl, false, it.headers)
            }
            is Command.LaunchSurvey -> launchSurvey(it.survey)
            is Command.LaunchAddWidget -> launchAddWidget()
            is Command.LaunchLegacyAddWidget -> launchLegacyAddWidget()
            is Command.RequiresAuthentication -> showAuthenticationDialog(it.request)
            is Command.SaveCredentials -> saveBasicAuthCredentials(it.request, it.credentials)
            is Command.GenerateWebViewPreviewImage -> generateWebViewPreviewImage()
            is Command.LaunchTabSwitcher -> launchTabSwitcher()
            is Command.ShowErrorWithAction -> showErrorSnackbar(it)
            is Command.DaxCommand.FinishTrackerAnimation -> finishTrackerAnimation()
            is Command.DaxCommand.HideDaxDialog -> showHideTipsDialog(it.cta)
            is Command.HideWebContent -> webView?.hide()
            is Command.ShowWebContent -> webView?.show()
            is Command.CheckSystemLocationPermission -> checkSystemLocationPermission(it.domain, it.deniedForever)
            is Command.RequestSystemLocationPermission -> requestLocationPermissions()
            is Command.AskDomainPermission -> askSiteLocationPermission(it.domain)
            is Command.RefreshUserAgent -> refreshUserAgent(it.url, it.isDesktop)
            is Command.AskToFireproofWebsite -> askToFireproofWebsite(requireContext(), it.fireproofWebsite)
            is Command.AskToDisableLoginDetection -> askToDisableLoginDetection(requireContext())
            is Command.ShowDomainHasPermissionMessage -> showDomainHasLocationPermission(it.domain)
            is DownloadCommand -> processDownloadCommand(it)
            is Command.ConvertBlobToDataUri -> convertBlobToDataUri(it)
            is Command.RequestFileDownload -> requestFileDownload(it.url, it.contentDisposition, it.mimeType, it.requestUserConfirmation)
            is Command.ChildTabClosed -> processUriForThirdPartyCookies()
        }
    }

    private fun processUriForThirdPartyCookies() {
        webView?.let {
            val url = it.url ?: return
            launch {
                thirdPartyCookieManager.processUriForThirdPartyCookies(it, url.toUri())
            }
        }
    }

    private fun processDownloadCommand(it: DownloadCommand) {
        when (it) {
            is DownloadCommand.ScanMediaFiles -> {
                context?.applicationContext?.let { context ->
                    MediaScannerConnection.scanFile(context, arrayOf(it.file.absolutePath), null, null)
                }
            }
            is DownloadCommand.ShowDownloadFinishedNotification -> {
                fileDownloadNotificationManager.showDownloadFinishedNotification(it.file.name, it.file.absolutePath.toUri(), it.mimeType)
            }
            DownloadCommand.ShowDownloadInProgressNotification -> {
                fileDownloadNotificationManager.showDownloadInProgressNotification()
            }
            is DownloadCommand.ShowDownloadFailedNotification -> {
                fileDownloadNotificationManager.showDownloadFailedNotification()

                val snackbar = Snackbar.make(toolbar, R.string.downloadFailed, Snackbar.LENGTH_INDEFINITE)
                if (it.reason == DownloadFailReason.DownloadManagerDisabled) {
                    snackbar.setText(it.message)
                    snackbar.setAction(getString(R.string.enable)) {
                        showDownloadManagerAppSettings()
                    }
                }
                snackbar.show()
            }
        }
    }

    private fun locationPermissionsHaveNotBeenGranted(): Boolean {
        return ContextCompat.checkSelfPermission(requireActivity(), Manifest.permission.ACCESS_COARSE_LOCATION) != PackageManager.PERMISSION_GRANTED ||
            ContextCompat.checkSelfPermission(requireActivity(), Manifest.permission.ACCESS_FINE_LOCATION) != PackageManager.PERMISSION_GRANTED
    }

    private fun checkSystemLocationPermission(domain: String, deniedForever: Boolean) {
        if (locationPermissionsHaveNotBeenGranted()) {
            if (deniedForever) {
                viewModel.onSystemLocationPermissionDeniedOneTime()
            } else {
                val dialog = SystemLocationPermissionDialog.instance(domain)
                dialog.show(childFragmentManager, SystemLocationPermissionDialog.SYSTEM_LOCATION_PERMISSION_TAG)
            }
        } else {
            viewModel.onSystemLocationPermissionGranted()
        }
    }

    private fun requestLocationPermissions() {
        requestPermissions(
            arrayOf(
                Manifest.permission.ACCESS_FINE_LOCATION,
                Manifest.permission.ACCESS_COARSE_LOCATION
            ),
            PERMISSION_REQUEST_GEO_LOCATION
        )
    }

    private fun askSiteLocationPermission(domain: String) {
        val dialog = SiteLocationPermissionDialog.instance(domain, false, tabId)
        dialog.show(childFragmentManager, SiteLocationPermissionDialog.SITE_LOCATION_PERMISSION_TAG)
    }

    private fun launchBrokenSiteFeedback(data: BrokenSiteData) {
        context?.let {
            val options = ActivityOptions.makeSceneTransitionAnimation(browserActivity).toBundle()
            startActivity(BrokenSiteActivity.intent(it, data), options)
        }
    }

    private fun showErrorSnackbar(command: Command.ShowErrorWithAction) {
        // Snackbar is global and it should appear only the foreground fragment
        if (!errorSnackbar.view.isAttachedToWindow && isVisible) {
            errorSnackbar.setText(command.textResId)
            errorSnackbar.setAction(R.string.crashedWebViewErrorAction) { command.action() }.show()
        }
    }

    private fun showDomainHasLocationPermission(domain: String) {
        val snackbar =
            Snackbar.make(rootView, getString(R.string.preciseLocationSnackbarMessage, domain.websiteFromGeoLocationsApiOrigin()), Snackbar.LENGTH_SHORT)
        snackbar.view.setOnClickListener {
            browserActivity?.launchLocationSettings()
        }
        snackbar.show()
    }

    private fun generateWebViewPreviewImage() {
        webView?.let { webView ->

            // if there's an existing job for generating a preview, cancel that in favor of the new request
            bitmapGeneratorJob?.cancel()

            bitmapGeneratorJob = launch {
                Timber.d("Generating WebView preview")
                try {
                    val preview = previewGenerator.generatePreview(webView)
                    val fileName = previewPersister.save(preview, tabId)
                    viewModel.updateTabPreview(tabId, fileName)
                    Timber.d("Saved and updated tab preview")
                } catch (e: Exception) {
                    Timber.d(e, "Failed to generate WebView preview")
                }
            }
        }
    }

    private fun openInNewBackgroundTab() {
        appBarLayout.setExpanded(true, true)
        viewModel.tabs.removeObservers(this)
        decorator.incrementTabs()
    }

    private fun openExternalDialog(
        intent: Intent,
        fallbackUrl: String? = null,
        useFirstActivityFound: Boolean = true,
        headers: Map<String, String> = emptyMap()
    ) {
        context?.let {
            val pm = it.packageManager
            val activities = pm.queryIntentActivities(intent, 0)

            if (activities.isEmpty()) {
                if (fallbackUrl != null) {
                    webView?.loadUrl(fallbackUrl, headers)
                } else {
                    showToast(R.string.unableToOpenLink)
                }
            } else {
                if (activities.size == 1 || useFirstActivityFound) {
                    val activity = activities.first()
                    val appTitle = activity.loadLabel(pm)
                    Timber.i("Exactly one app available for intent: $appTitle")
                    launchExternalAppDialog(it) { it.startActivity(intent) }
                } else {
                    val title = getString(R.string.openExternalApp)
                    val intentChooser = Intent.createChooser(intent, title)
                    launchExternalAppDialog(it) { it.startActivity(intentChooser) }
                }
            }
        }
    }

    private fun askToFireproofWebsite(context: Context, fireproofWebsite: FireproofWebsiteEntity) {
        val isShowing = loginDetectionDialog?.isShowing

        if (isShowing != true) {
            loginDetectionDialog = AlertDialog.Builder(context)
                .setTitle(getString(R.string.fireproofWebsiteLoginDialogTitle, fireproofWebsite.website()))
                .setMessage(R.string.fireproofWebsiteLoginDialogDescription)
                .setPositiveButton(R.string.fireproofWebsiteLoginDialogPositive) { _, _ ->
                    viewModel.onUserConfirmedFireproofDialog(fireproofWebsite.domain)
                }.setNegativeButton(R.string.fireproofWebsiteLoginDialogNegative) { dialog, _ ->
                    dialog.dismiss()
                    viewModel.onUserDismissedFireproofLoginDialog()
                }.setOnCancelListener {
                    viewModel.onUserDismissedFireproofLoginDialog()
                }.show()

            viewModel.onFireproofLoginDialogShown()
        }
    }

    private fun askToDisableLoginDetection(context: Context) {
        AlertDialog.Builder(context)
            .setTitle(getString(R.string.disableLoginDetectionDialogTitle))
            .setMessage(R.string.disableLoginDetectionDialogDescription)
            .setPositiveButton(R.string.disableLoginDetectionDialogPositive) { _, _ ->
                viewModel.onUserConfirmedDisableLoginDetectionDialog()
            }
            .setNegativeButton(R.string.disableLoginDetectionDialogNegative) { dialog, _ ->
                dialog.dismiss()
                viewModel.onUserDismissedDisableLoginDetectionDialog()
            }.setOnCancelListener {
                viewModel.onUserDismissedDisableLoginDetectionDialog()
            }.show()

        viewModel.onDisableLoginDetectionDialogShown()
    }

    private fun launchExternalAppDialog(context: Context, onClick: () -> Unit) {
        val isShowing = alertDialog?.isShowing

        if (isShowing != true) {
            alertDialog = AlertDialog.Builder(context)
                .setTitle(R.string.launchingExternalApp)
                .setMessage(getString(R.string.confirmOpenExternalApp))
                .setPositiveButton(R.string.open) { _, _ ->
                    onClick()
                }
                .setNeutralButton(R.string.closeTab) { dialog, _ ->
                    dialog.dismiss()
                    launch {
                        viewModel.closeCurrentTab()
                        destroyWebView()
                    }
                }
                .setNegativeButton(R.string.cancel) { dialog, _ ->
                    dialog.dismiss()
                }
                .show()
        }
    }

    override fun onActivityResult(requestCode: Int, resultCode: Int, data: Intent?) {
        if (requestCode == REQUEST_CODE_CHOOSE_FILE) {
            handleFileUploadResult(resultCode, data)
        }
    }

    private fun handleFileUploadResult(resultCode: Int, intent: Intent?) {
        if (resultCode != RESULT_OK || intent == null) {
            Timber.i("Received resultCode $resultCode (or received null intent) indicating user did not select any files")
            pendingUploadTask?.onReceiveValue(null)
            return
        }

        val uris = fileChooserIntentBuilder.extractSelectedFileUris(intent)
        pendingUploadTask?.onReceiveValue(uris)
    }

    private fun showToast(@StringRes messageId: Int) {
        context?.applicationContext?.longToast(messageId)
    }

    private fun showAuthenticationDialog(request: BasicAuthenticationRequest) {
        activity?.supportFragmentManager?.let { fragmentManager ->
            val dialog = HttpAuthenticationDialogFragment.createHttpAuthenticationDialog(request.site)
            dialog.show(fragmentManager, AUTHENTICATION_DIALOG_TAG)
            dialog.listener = viewModel
            dialog.request = request
        }
    }

    private fun saveBasicAuthCredentials(request: BasicAuthenticationRequest, credentials: BasicAuthenticationCredentials) {
        webView?.let {
            webViewHttpAuthStore.setHttpAuthUsernamePassword(
                it,
                host = request.host,
                realm = request.realm,
                username = credentials.username,
                password = credentials.password
            )
        }
    }

    private fun configureAutoComplete() {
        val context = context ?: return
        autoCompleteSuggestionsList.layoutManager = LinearLayoutManager(context)
        autoCompleteSuggestionsAdapter = BrowserAutoCompleteSuggestionsAdapter(
            immediateSearchClickListener = {
                userSelectedAutocomplete(it)
            },
            editableSearchClickListener = {
                viewModel.onUserSelectedToEditQuery(it.phrase)
            }
        )
        autoCompleteSuggestionsList.adapter = autoCompleteSuggestionsAdapter
    }

    private fun configureQuickAccessGrid() {
        val layoutManager = GridLayoutManager(requireContext(), 4)
        quickAccessRecyclerView.layoutManager = layoutManager
        quickAccessAdapter = FavoritesQuickAccessAdapter(
            this, faviconManager,
            { viewHolder ->
                itemTouchHelper.startDrag(viewHolder)
            },
            {
                //viewModel.onQuickAccesItemClicked(it)
            },
            {
                //viewModel.onEditQuickAccessItemRequested(it)
            },
            {
                //confirmDeleteSavedSite(it.favorite)
            }
        )
        itemTouchHelper = ItemTouchHelper(
            QuickAccessDragTouchItemListener(
                quickAccessAdapter,
                object : QuickAccessDragTouchItemListener.DragDropListener {
                    override fun onListChanged(listElements: List<FavoritesQuickAccessAdapter.QuickAccessFavorite>) {
                        //viewModel.onQuickAccessListChanged(listElements)
                    }
                }
            )
        )

        itemTouchHelper.attachToRecyclerView(quickAccessRecyclerView)
        quickAccessRecyclerView.adapter = quickAccessAdapter
    }


    private fun configurePrivacyGrade() {
        toolbar.privacyGradeButton.setOnClickListener {
            browserActivity?.launchPrivacyDashboard()
        }
    }

    private fun configureFindInPage() {
        findInPageInput.setOnFocusChangeListener { _, hasFocus ->
            if (hasFocus && findInPageInput.text.toString() != viewModel.findInPageViewState.value?.searchTerm) {
                viewModel.userFindingInPage(findInPageInput.text.toString())
            }
        }

        previousSearchTermButton.setOnClickListener { webView?.findNext(false) }
        nextSearchTermButton.setOnClickListener { webView?.findNext(true) }
        closeFindInPagePanel.setOnClickListener {
            viewModel.dismissFindInView()
        }
    }

    private fun configureOmnibarTextInput() {
        omnibarTextInput.onFocusChangeListener =
            OnFocusChangeListener { _, hasFocus: Boolean ->
                viewModel.onOmnibarInputStateChanged(omnibarTextInput.text.toString(), hasFocus, false)
                if (!hasFocus) {
                    omnibarTextInput.hideKeyboard()
                    focusDummy.requestFocus()
                }
            }

        omnibarTextInput.onBackKeyListener = object : KeyboardAwareEditText.OnBackKeyListener {
            override fun onBackKey(): Boolean {
                omnibarTextInput.hideKeyboard()
                focusDummy.requestFocus()
                return true
            }
        }

        omnibarTextInput.setOnEditorActionListener(
            TextView.OnEditorActionListener { _, actionId, keyEvent ->
                if (actionId == EditorInfo.IME_ACTION_GO || keyEvent?.keyCode == KeyEvent.KEYCODE_ENTER) {
                    userEnteredQuery(omnibarTextInput.text.toString())
                    return@OnEditorActionListener true
                }
                false
            }
        )

        clearTextButton.setOnClickListener { omnibarTextInput.setText("") }
    }

    private fun userSelectedAutocomplete(suggestion: AutoCompleteSuggestion) {
        // send pixel before submitting the query and changing the autocomplete state to empty; otherwise will send the wrong params
        GlobalScope.launch {
            viewModel.fireAutocompletePixel(suggestion)
            withContext(Dispatchers.Main) {
                viewModel.onUserSubmittedQuery(suggestion.phrase)
            }
        }
    }

    private fun userEnteredQuery(query: String) {
        viewModel.onUserSubmittedQuery(query)
    }

    @SuppressLint("SetJavaScriptEnabled")
    private fun configureWebView() {
        webView = layoutInflater.inflate(
            R.layout.include_duckduckgo_browser_webview,
            webViewContainer,
            true
        ).findViewById(R.id.browserWebView) as DuckDuckGoWebView

        webView?.let {
            it.webViewClient = webViewClient
            it.webChromeClient = webChromeClient

            it.settings.apply {
                userAgentString = userAgentProvider.userAgent()
                javaScriptEnabled = true
                domStorageEnabled = true
                loadWithOverviewMode = true
                useWideViewPort = true
                builtInZoomControls = true
                displayZoomControls = false
                mixedContentMode = WebSettings.MIXED_CONTENT_COMPATIBILITY_MODE
                setSupportMultipleWindows(true)
                disableWebSql(this)
                setSupportZoom(true)
            }

            it.setDownloadListener { url, _, contentDisposition, mimeType, _ ->
                viewModel.requestFileDownload(url, contentDisposition, mimeType, true)
            }

            it.setOnTouchListener { _, _ ->
                if (omnibarTextInput.isFocused) {
                    focusDummy.requestFocus()
                }
                false
            }

            it.setEnableSwipeRefreshCallback { enable ->
                swipeRefreshContainer?.isEnabled = enable
            }

            registerForContextMenu(it)

            it.setFindListener(this)
            loginDetector.addLoginDetection(it) { viewModel.loginDetected() }
            blobConverterInjector.addJsInterface(it) { url, mimeType -> viewModel.requestFileDownload(url, null, mimeType, true) }
        }

        if (BuildConfig.DEBUG) {
            WebView.setWebContentsDebuggingEnabled(true)
        }
    }

    private fun configureSwipeRefresh() {
        val metrics = resources.displayMetrics
        val distanceToTrigger = (DEFAULT_CIRCLE_TARGET_TIMES_1_5 * metrics.density).toInt()
        swipeRefreshContainer.setDistanceToTriggerSync(distanceToTrigger)
        swipeRefreshContainer.setColorSchemeColors(ContextCompat.getColor(requireContext(), R.color.cornflowerBlue))

        swipeRefreshContainer.setOnRefreshListener {
            onRefreshRequested()
        }

        swipeRefreshContainer.setCanChildScrollUpCallback {
            webView?.canScrollVertically(-1) ?: false
        }

        // avoids progressView from showing under toolbar
        swipeRefreshContainer.progressViewStartOffset = swipeRefreshContainer.progressViewStartOffset - 15
    }

    /**
     * Explicitly disable database to try protect against Magellan WebSQL/SQLite vulnerability
     */
    private fun disableWebSql(settings: WebSettings) {
        settings.databaseEnabled = false
    }

    private fun addTextChangedListeners() {
        findInPageInput.replaceTextChangedListener(findInPageTextWatcher)
        omnibarTextInput.replaceTextChangedListener(omnibarInputTextWatcher)
    }

    override fun onCreateContextMenu(menu: ContextMenu, view: View, menuInfo: ContextMenu.ContextMenuInfo?) {
        webView?.hitTestResult?.let {
            val target = getLongPressTarget(it) ?: return
            viewModel.userLongPressedInWebView(target, menu)
        }
    }

    /**
     * Use requestFocusNodeHref to get the a tag url for the touched image.
     */
    private fun getTargetUrlForImageSource(): String? {
        val handler = Handler()
        val message = handler.obtainMessage()

        webView?.requestFocusNodeHref(message)

        return message.data.getString(URL_BUNDLE_KEY)
    }

    private fun getLongPressTarget(hitTestResult: HitTestResult): LongPressTarget? {
        return when {
            hitTestResult.extra == null -> null
            hitTestResult.type == UNKNOWN_TYPE -> null
            hitTestResult.type == IMAGE_TYPE -> LongPressTarget(
                url = hitTestResult.extra,
                imageUrl = hitTestResult.extra,
                type = hitTestResult.type
            )
            hitTestResult.type == SRC_IMAGE_ANCHOR_TYPE -> LongPressTarget(
                url = getTargetUrlForImageSource(),
                imageUrl = hitTestResult.extra,
                type = hitTestResult.type
            )
            else -> LongPressTarget(
                url = hitTestResult.extra,
                type = hitTestResult.type
            )
        }
    }

    override fun onContextItemSelected(item: MenuItem): Boolean {
        webView?.hitTestResult?.let {
            val target = getLongPressTarget(it)
            if (target != null && viewModel.userSelectedItemFromLongPressMenu(target, item)) {
                return true
            }
        }

        return super.onContextItemSelected(item)
    }

    private fun bookmarkAdded(bookmark: SavedSite.Bookmark) {
        Snackbar.make(browserLayout, R.string.bookmarkAddedMessage, Snackbar.LENGTH_LONG)
            .setAction(R.string.edit) {
                val addBookmarkDialog = EditBookmarkDialogFragment.instance(bookmark)
                addBookmarkDialog.show(childFragmentManager, ADD_BOOKMARK_FRAGMENT_TAG)
                addBookmarkDialog.listener = viewModel
            }
            .show()
    }

    private fun favoriteAdded(favorite: SavedSite.Favorite) {
        Snackbar.make(browserLayout, R.string.favoriteAddedMessage, Snackbar.LENGTH_LONG)
            .setAction(R.string.edit) {
                val addBookmarkDialog = EditBookmarkDialogFragment.instance(favorite)
                addBookmarkDialog.show(childFragmentManager, ADD_FAVORITE_FRAGMENT_TAG)
                addBookmarkDialog.listener = viewModel
            }
            .show()
    }

    private fun fireproofWebsiteConfirmation(entity: FireproofWebsiteEntity) {
        Snackbar.make(
            rootView,
            HtmlCompat.fromHtml(getString(R.string.fireproofWebsiteSnackbarConfirmation, entity.website()), FROM_HTML_MODE_LEGACY),
            Snackbar.LENGTH_LONG
        )
            .setAction(R.string.fireproofWebsiteSnackbarAction) {
                viewModel.onFireproofWebsiteSnackbarUndoClicked(entity)
            }
            .show()
    }

    private fun launchSharePageChooser(url: String) {
        activity?.share(url, "")
    }

    override fun onFindResultReceived(activeMatchOrdinal: Int, numberOfMatches: Int, isDoneCounting: Boolean) {
        viewModel.onFindResultsReceived(activeMatchOrdinal, numberOfMatches)
    }

    private fun EditText.replaceTextChangedListener(textWatcher: TextChangedWatcher) {
        removeTextChangedListener(textWatcher)
        addTextChangedListener(textWatcher)
    }

    private fun hideKeyboardImmediately() {
        if (!isHidden) {
            Timber.v("Keyboard now hiding")
            omnibarTextInput.hideKeyboard()
            focusDummy.requestFocus()
        }
    }

    private fun hideKeyboard() {
        if (!isHidden) {
            Timber.v("Keyboard now hiding")
            omnibarTextInput.postDelayed(KEYBOARD_DELAY) { omnibarTextInput?.hideKeyboard() }
            focusDummy.requestFocus()
        }
    }

    private fun showKeyboardImmediately() {
        if (!isHidden) {
            Timber.v("Keyboard now showing")
            omnibarTextInput?.showKeyboard()
        }
    }

    private fun showKeyboard() {
        if (!isHidden) {
            Timber.v("Keyboard now showing")
            omnibarTextInput.postDelayed(KEYBOARD_DELAY) { omnibarTextInput?.showKeyboard() }
        }
    }

    private fun refreshUserAgent(url: String?, isDesktop: Boolean) {
        val currentAgent = webView?.settings?.userAgentString
        val newAgent = userAgentProvider.userAgent(url, isDesktop)
        if (newAgent != currentAgent) {
            webView?.settings?.userAgentString = newAgent
        }
        Timber.d("User Agent is $newAgent")
    }

    /**
     * Attempting to save the WebView's state can result in a TransactionTooLargeException being thrown.
     * This will only happen if the bundle size is too large - but the exact size is undefined.
     * Instead of saving using normal Android state mechanism - use our own implementation instead.
     */
    override fun onSaveInstanceState(bundle: Bundle) {
        viewModel.saveWebViewState(webView, tabId)
        super.onSaveInstanceState(bundle)
    }

    override fun onViewStateRestored(bundle: Bundle?) {
        viewModel.restoreWebViewState(webView, omnibarTextInput.text.toString())
        viewModel.determineShowBrowser()
        super.onViewStateRestored(bundle)
    }

    override fun onHiddenChanged(hidden: Boolean) {
        super.onHiddenChanged(hidden)
        if (hidden) {
            viewModel.onViewHidden()
            webView?.onPause()
        } else {
            webView?.onResume()
            viewModel.onViewVisible()
        }
    }

    /**
     * We don't destroy the activity on config changes like orientation, so we need to ensure we update resources which might change based on config
     */
    override fun onConfigurationChanged(newConfig: Configuration) {
        super.onConfigurationChanged(newConfig)
        ddgLogo.setImageResource(R.drawable.logo_full)
        if (ctaContainer.isNotEmpty()) {
            renderer.renderHomeCta()
        }
    }

    fun onBackPressed(): Boolean {
        if (!isAdded) return false
        return viewModel.onUserPressedBack()
    }

    private fun resetWebView() {
        destroyWebView()
        configureWebView()
    }

    override fun onDestroy() {
        pulseAnimation.stop()
        animatorHelper.removeListener()
        supervisorJob.cancel()
        popupMenu.dismiss()
        loginDetectionDialog?.dismiss()
        destroyWebView()
        super.onDestroy()
    }

    private fun destroyWebView() {
        webViewContainer?.removeAllViews()
        webView?.destroy()
        webView = null
    }

    private fun convertBlobToDataUri(blob: Command.ConvertBlobToDataUri) {
        webView?.let {
            blobConverterInjector.convertBlobIntoDataUriAndDownload(it, blob.url, blob.mimeType)
        }
    }

    private fun requestFileDownload(url: String, contentDisposition: String?, mimeType: String, requestUserConfirmation: Boolean) {
        pendingFileDownload = PendingFileDownload(
            url = url,
            contentDisposition = contentDisposition,
            mimeType = mimeType,
            userAgent = userAgentProvider.userAgent(),
            subfolder = Environment.DIRECTORY_DOWNLOADS
        )

        if (hasWriteStoragePermission()) {
            downloadFile(requestUserConfirmation)
        } else {
            requestWriteStoragePermission()
        }
    }

    private fun requestImageDownload(url: String, requestUserConfirmation: Boolean) {
        pendingFileDownload = PendingFileDownload(
            url = url,
            userAgent = userAgentProvider.userAgent(),
            subfolder = Environment.DIRECTORY_PICTURES
        )

        if (hasWriteStoragePermission()) {
            downloadFile(requestUserConfirmation)
        } else {
            requestWriteStoragePermission()
        }
    }

    @AnyThread
    private fun downloadFile(requestUserConfirmation: Boolean) {
        val pendingDownload = pendingFileDownload ?: return

        pendingFileDownload = null

        if (requestUserConfirmation) {
            requestDownloadConfirmation(pendingDownload)
        } else {
            continueDownload(pendingDownload)
        }
    }

    private fun requestDownloadConfirmation(pendingDownload: PendingFileDownload) {
        if (isStateSaved) return

        val downloadConfirmationFragment = DownloadConfirmationFragment.instance(pendingDownload)
        childFragmentManager.findFragmentByTag(DOWNLOAD_CONFIRMATION_TAG)?.let {
            Timber.i("Found existing dialog; removing it now")
            childFragmentManager.commitNow(allowStateLoss = true) { remove(it) }
        }
        downloadConfirmationFragment.show(childFragmentManager, DOWNLOAD_CONFIRMATION_TAG)
    }

    private fun launchFilePicker(command: Command.ShowFileChooser) {
        pendingUploadTask = command.filePathCallback
        val canChooseMultipleFiles = command.fileChooserParams.mode == WebChromeClient.FileChooserParams.MODE_OPEN_MULTIPLE
        val intent = fileChooserIntentBuilder.intent(command.fileChooserParams.acceptTypes, canChooseMultipleFiles)
        startActivityForResult(intent, REQUEST_CODE_CHOOSE_FILE)
    }

    private fun hasWriteStoragePermission(): Boolean {
        return ContextCompat.checkSelfPermission(requireContext(), Manifest.permission.WRITE_EXTERNAL_STORAGE) == PackageManager.PERMISSION_GRANTED
    }

    private fun requestWriteStoragePermission() {
        requestPermissions(arrayOf(Manifest.permission.WRITE_EXTERNAL_STORAGE), PERMISSION_REQUEST_WRITE_EXTERNAL_STORAGE)
    }

    override fun onRequestPermissionsResult(requestCode: Int, permissions: Array<out String>, grantResults: IntArray) {
        when (requestCode) {
            PERMISSION_REQUEST_WRITE_EXTERNAL_STORAGE -> {
                if (grantResults.isNotEmpty() && grantResults[0] == PackageManager.PERMISSION_GRANTED) {
                    Timber.i("Write external storage permission granted")
                    downloadFile(requestUserConfirmation = false)
                } else {
                    Timber.i("Write external storage permission refused")
                    Snackbar.make(toolbar, R.string.permissionRequiredToDownload, Snackbar.LENGTH_LONG).show()
                }
            }
            PERMISSION_REQUEST_GEO_LOCATION -> {
                if ((grantResults.isNotEmpty()) && grantResults[0] == PackageManager.PERMISSION_GRANTED) {
                    viewModel.onSystemLocationPermissionGranted()
                } else {
                    if (ActivityCompat.shouldShowRequestPermissionRationale(requireActivity(), Manifest.permission.ACCESS_FINE_LOCATION)) {
                        viewModel.onSystemLocationPermissionDeniedOneTime()
                    } else {
                        viewModel.onSystemLocationPermissionDeniedForever()
                    }
                }
            }
        }
    }

    private fun launchSurvey(survey: Survey) {
        context?.let {
            startActivity(SurveyActivity.intent(it, survey))
        }
    }

    @SuppressLint("NewApi")
    private fun launchAddWidget() {
        val context = context ?: return
        val provider = ComponentName(context, SearchWidgetLight::class.java)
        AppWidgetManager.getInstance(context).requestPinAppWidget(provider, null, null)
    }

    private fun launchLegacyAddWidget() {
        val context = context ?: return
        val options = ActivityOptions.makeSceneTransitionAnimation(activity).toBundle()
        startActivity(AddWidgetInstructionsActivity.intent(context), options)
    }

    private fun finishTrackerAnimation() {
        animatorHelper.finishTrackerAnimation(omnibarViews(), animationContainer)
    }

    private fun showHideTipsDialog(cta: Cta) {
        context?.let {
            launchHideTipsDialog(it, cta)
        }
    }

    override fun onDaxDialogDismiss() {
        viewModel.onDaxDialogDismissed()
    }

    override fun onDaxDialogHideClick() {
        viewModel.onUserHideDaxDialog()
    }

    override fun onDaxDialogPrimaryCtaClick() {
        viewModel.onUserClickCtaOkButton()
    }

    override fun onDaxDialogSecondaryCtaClick() {
        viewModel.onUserClickCtaSecondaryButton()
    }

    private fun launchHideTipsDialog(context: Context, cta: Cta) {
        AlertDialog.Builder(context)
            .setTitle(R.string.hideTipsTitle)
            .setMessage(getString(R.string.hideTipsText))
            .setPositiveButton(R.string.hideTipsButton) { dialog, _ ->
                dialog.dismiss()
                launch {
                    ctaViewModel.hideTipsForever(cta)
                }
            }
            .setNegativeButton(android.R.string.no) { dialog, _ ->
                dialog.dismiss()
            }
            .show()
    }

    fun omnibarViews(): List<View> = listOf(clearTextButton, omnibarTextInput, searchIcon)

    override fun onAnimationFinished() {
        viewModel.stopShowingEmptyGrade()
    }

    companion object {
        private const val TAB_ID_ARG = "TAB_ID_ARG"
        private const val URL_EXTRA_ARG = "URL_EXTRA_ARG"
        private const val SKIP_HOME_ARG = "SKIP_HOME_ARG"

        private const val ADD_BOOKMARK_FRAGMENT_TAG = "ADD_BOOKMARK"
        private const val ADD_FAVORITE_FRAGMENT_TAG = "ADD_FAVORITE"
        private const val KEYBOARD_DELAY = 200L
        private const val LAYOUT_TRANSITION_MS = 200L

        private const val REQUEST_CODE_CHOOSE_FILE = 100
        private const val PERMISSION_REQUEST_WRITE_EXTERNAL_STORAGE = 200
        private const val PERMISSION_REQUEST_GEO_LOCATION = 300

        private const val URL_BUNDLE_KEY = "url"

        private const val AUTHENTICATION_DIALOG_TAG = "AUTH_DIALOG_TAG"
        private const val DOWNLOAD_CONFIRMATION_TAG = "DOWNLOAD_CONFIRMATION_TAG"
        private const val DAX_DIALOG_DIALOG_TAG = "DAX_DIALOG_TAG"

        private const val MAX_PROGRESS = 100
        private const val TRACKERS_INI_DELAY = 500L
        private const val TRACKERS_SECONDARY_DELAY = 200L

        private const val DEFAULT_CIRCLE_TARGET_TIMES_1_5 = 96

        fun newInstance(tabId: String, query: String? = null, skipHome: Boolean): BrowserTabFragment {
            val fragment = BrowserTabFragment()
            val args = Bundle()
            args.putString(TAB_ID_ARG, tabId)
            args.putBoolean(SKIP_HOME_ARG, skipHome)
            query.let {
                args.putString(URL_EXTRA_ARG, query)
            }
            fragment.arguments = args
            return fragment
        }
    }

    inner class BrowserTabFragmentDecorator {

        fun decorateWithFeatures() {
            decorateToolbarWithButtons()
            createPopupMenu()
            configureShowTabSwitcherListener()
            configureLongClickOpensNewTabListener()
        }

        fun updateToolbarActionsVisibility(viewState: BrowserViewState) {
            tabsButton?.isVisible = viewState.showTabsButton
            fireMenuButton?.isVisible = viewState.fireButton is FireButton.Visible
            menuButton?.isVisible = viewState.showMenuButton

            // omnibar only scrollable when browser showing and the fire button is not promoted
            if (viewState.fireButton.playPulseAnimation()) {
                omnibarScrolling.disableOmnibarScrolling(toolbarContainer)
                playPulseAnimation()
            } else {
                if (viewState.browserShowing) {
                    omnibarScrolling.enableOmnibarScrolling(toolbarContainer)
                }
                pulseAnimation.stop()
            }
        }

        private fun playPulseAnimation() {
            toolbarContainer.doOnLayout {
                pulseAnimation.playOn(fireIconImageView)
            }
        }

        private fun decorateToolbarWithButtons() {
            fireMenuButton?.show()
            fireMenuButton?.setOnClickListener {
                browserActivity?.launchFire()
                pixel.fire(
                    AppPixelName.MENU_ACTION_FIRE_PRESSED.pixelName,
                    mapOf(FIRE_BUTTON_STATE to pulseAnimation.isActive.toString())
                )
            }

            tabsButton?.show()
        }

        private fun createPopupMenu() {
            popupMenu = BrowserPopupMenu(layoutInflater, variantManager.getVariant())
            val view = popupMenu.contentView
            popupMenu.apply {
                onMenuItemClicked(view.forwardPopupMenuItem) {
                    pixel.fire(AppPixelName.MENU_ACTION_NAVIGATE_FORWARD_PRESSED)
                    viewModel.onUserPressedForward()
                }
                onMenuItemClicked(view.backPopupMenuItem) {
                    pixel.fire(AppPixelName.MENU_ACTION_NAVIGATE_BACK_PRESSED)
                    activity?.onBackPressed()
                }
                onMenuItemClicked(view.refreshPopupMenuItem) {
                    viewModel.onRefreshRequested()
                    pixel.fire(AppPixelName.MENU_ACTION_REFRESH_PRESSED.pixelName)
                }
                onMenuItemClicked(view.newTabPopupMenuItem) {
                    viewModel.userRequestedOpeningNewTab()
                    pixel.fire(AppPixelName.MENU_ACTION_NEW_TAB_PRESSED.pixelName)
                }
                onMenuItemClicked(view.bookmarksPopupMenuItem) {
                    browserActivity?.launchBookmarks()
                    pixel.fire(AppPixelName.MENU_ACTION_BOOKMARKS_PRESSED.pixelName)
                }
                onMenuItemClicked(view.fireproofWebsitePopupMenuItem) { launch { viewModel.onFireproofWebsiteMenuClicked() } }
                onMenuItemClicked(view.addBookmarksPopupMenuItem) {
                    launch {
                        pixel.fire(AppPixelName.MENU_ACTION_ADD_BOOKMARK_PRESSED.pixelName)
                        viewModel.onBookmarkAddRequested()
                    }
                }
                onMenuItemClicked(view.addFavoritePopupMenuItem) {
                    launch {
                        // TODO: do we need a pixel here?
                        // pixel.fire(AppPixelName.MENU_ACTION_ADD_BOOKMARK_PRESSED.pixelName)
                        viewModel.onAddFavoriteMenuClicked()
                    }
                }
                onMenuItemClicked(view.findInPageMenuItem) {
                    pixel.fire(AppPixelName.MENU_ACTION_FIND_IN_PAGE_PRESSED)
                    viewModel.onFindInPageSelected()
                }
                onMenuItemClicked(view.whitelistPopupMenuItem) { viewModel.onWhitelistSelected() }
                onMenuItemClicked(view.brokenSitePopupMenuItem) {
                    pixel.fire(AppPixelName.MENU_ACTION_REPORT_BROKEN_SITE_PRESSED)
                    viewModel.onBrokenSiteSelected()
                }
                onMenuItemClicked(view.settingsPopupMenuItem) {
                    pixel.fire(AppPixelName.MENU_ACTION_SETTINGS_PRESSED)
                    browserActivity?.launchSettings()
                }
                onMenuItemClicked(view.requestDesktopSiteCheckMenuItem) {
                    viewModel.onDesktopSiteModeToggled(view.requestDesktopSiteCheckMenuItem.isChecked)
                }
                onMenuItemClicked(view.sharePageMenuItem) {
                    pixel.fire(AppPixelName.MENU_ACTION_SHARE_PRESSED)
                    viewModel.onShareSelected()
                }
                onMenuItemClicked(view.addToHome) {
                    pixel.fire(AppPixelName.MENU_ACTION_ADD_TO_HOME_PRESSED)
                    viewModel.onPinPageToHomeSelected()
                }
            }
            browserMenu.setOnClickListener {
                hideKeyboardImmediately()
                launchTopAnchoredPopupMenu()
            }
        }

        private fun launchTopAnchoredPopupMenu() {
            popupMenu.show(rootView, toolbar)
            pixel.fire(AppPixelName.MENU_ACTION_POPUP_OPENED.pixelName)
        }

        private fun configureShowTabSwitcherListener() {
            tabsButton?.setOnClickListener {
                launch { viewModel.userLaunchingTabSwitcher() }
            }
        }

        private fun configureLongClickOpensNewTabListener() {
            tabsButton?.setOnLongClickListener {
                launch { viewModel.userRequestedOpeningNewTab() }
                return@setOnLongClickListener true
            }
        }

        fun animateTabsCount() {
            tabsButton?.animateCount()
        }

        fun renderTabIcon(tabs: List<TabEntity>) {
            context?.let {
                tabsButton?.count = tabs.count()
                tabsButton?.hasUnread = tabs.firstOrNull { !it.viewed } != null
            }
        }

        fun incrementTabs() {
            tabsButton?.increment {
                addTabsObserver()
            }
        }
    }

    inner class BrowserTabFragmentRenderer {

        private var lastSeenOmnibarViewState: OmnibarViewState? = null
        private var lastSeenLoadingViewState: LoadingViewState? = null
        private var lastSeenFindInPageViewState: FindInPageViewState? = null
        private var lastSeenBrowserViewState: BrowserViewState? = null
        private var lastSeenGlobalViewState: GlobalLayoutViewState? = null
        private var lastSeenAutoCompleteViewState: AutoCompleteViewState? = null
        private var lastSeenCtaViewState: CtaViewState? = null
        private var lastSeenPrivacyGradeViewState: PrivacyGradeViewState? = null

        fun renderPrivacyGrade(viewState: PrivacyGradeViewState) {

            renderIfChanged(viewState, lastSeenPrivacyGradeViewState) {

                val oldGrade = lastSeenPrivacyGradeViewState?.privacyGrade
                val oldShowEmptyGrade = lastSeenPrivacyGradeViewState?.showEmptyGrade
                val grade = viewState.privacyGrade
                val newShowEmptyGrade = viewState.showEmptyGrade

                val canChangeGrade = (oldGrade != grade && !newShowEmptyGrade) || (oldGrade == grade && oldShowEmptyGrade != newShowEmptyGrade)
                lastSeenPrivacyGradeViewState = viewState

                if (canChangeGrade) {
                    context?.let {
                        val drawable = if (viewState.showEmptyGrade || viewState.shouldAnimate) {
                            ContextCompat.getDrawable(it, R.drawable.privacygrade_icon_loading)
                        } else {
                            ContextCompat.getDrawable(it, viewState.privacyGrade.icon())
                        }
                        privacyGradeButton?.setImageDrawable(drawable)
                    }
                }

                privacyGradeButton?.isEnabled = viewState.isEnabled

                if (viewState.shouldAnimate) {
                    animatorHelper.startPulseAnimation(privacyGradeButton)
                } else {
                    animatorHelper.stopPulseAnimation()
                }
            }
        }

        fun renderAutocomplete(viewState: AutoCompleteViewState) {
            renderIfChanged(viewState, lastSeenAutoCompleteViewState) {
                lastSeenAutoCompleteViewState = viewState

                if (viewState.showSuggestions) {
                    autoCompleteSuggestionsList.show()
                    autoCompleteSuggestionsAdapter.updateData(viewState.searchResults.query, viewState.searchResults.suggestions)
                } else {
                    autoCompleteSuggestionsList.gone()
                }
            }
        }

        fun renderOmnibar(viewState: OmnibarViewState) {
            renderIfChanged(viewState, lastSeenOmnibarViewState) {
                lastSeenOmnibarViewState = viewState

                if (viewState.isEditing) {
                    cancelTrackersAnimation()
                }

                if (shouldUpdateOmnibarTextInput(viewState, viewState.omnibarText)) {
                    omnibarTextInput.setText(viewState.omnibarText)
                    appBarLayout.setExpanded(true, true)
                    if (viewState.shouldMoveCaretToEnd) {
                        omnibarTextInput.setSelection(viewState.omnibarText.length)
                    }
                }

                lastSeenBrowserViewState?.let {
                    renderToolbarMenus(it)
                }
            }
        }

        @SuppressLint("SetTextI18n")
        fun renderLoadingIndicator(viewState: LoadingViewState) {
            renderIfChanged(viewState, lastSeenLoadingViewState) {
                lastSeenLoadingViewState = viewState

                pageLoadingIndicator.apply {
                    if (viewState.isLoading) show()
                    smoothProgressAnimator.onNewProgress(viewState.progress) { if (!viewState.isLoading) hide() }
                }

                if (viewState.privacyOn) {
                    if (lastSeenOmnibarViewState?.isEditing == true) {
                        cancelTrackersAnimation()
                    }

                    if (viewState.progress == MAX_PROGRESS) {
                        createTrackersAnimation()
                    }
                }

                if (!viewState.isLoading && lastSeenBrowserViewState?.browserShowing == true) {
                    swipeRefreshContainer.isRefreshing = false
                }
            }
        }

        private fun createTrackersAnimation() {
            launch {
                delay(TRACKERS_INI_DELAY)
                viewModel.refreshCta()
                delay(TRACKERS_SECONDARY_DELAY)
                if (lastSeenOmnibarViewState?.isEditing != true) {
                    val site = viewModel.siteLiveData.value
                    val events = site?.orderedTrackingEntities()

                    activity?.let { activity ->
                        animatorHelper.startTrackersAnimation(lastSeenCtaViewState?.cta, activity, animationContainer, omnibarViews(), events)
                    }
                }
            }
        }

        fun cancelTrackersAnimation() {
            animatorHelper.cancelAnimations(omnibarViews(), animationContainer)
        }

        fun renderGlobalViewState(viewState: GlobalLayoutViewState) {
            if (lastSeenGlobalViewState is GlobalLayoutViewState.Invalidated &&
                viewState is GlobalLayoutViewState.Browser
            ) {
                throw IllegalStateException("Invalid state transition")
            }

            renderIfChanged(viewState, lastSeenGlobalViewState) {
                lastSeenGlobalViewState = viewState

                when (viewState) {
                    is GlobalLayoutViewState.Browser -> {
                        if (viewState.isNewTabState) {
                            browserLayout.hide()
                        } else {
                            browserLayout.show()
                        }
                    }
                    is GlobalLayoutViewState.Invalidated -> destroyWebView()
                }
            }
        }

        fun renderBrowserViewState(viewState: BrowserViewState) {
            renderIfChanged(viewState, lastSeenBrowserViewState) {
                val browserShowing = viewState.browserShowing

                val browserShowingChanged = viewState.browserShowing != lastSeenBrowserViewState?.browserShowing
                lastSeenBrowserViewState = viewState
                if (browserShowingChanged) {
                    if (browserShowing) {
                        showBrowser()
                    } else {
                        showHome()
                    }
                }

                renderToolbarMenus(viewState)
                renderPopupMenus(browserShowing, viewState)
                renderFullscreenMode(viewState)
            }
        }

        private fun renderFullscreenMode(viewState: BrowserViewState) {
            activity?.isImmersiveModeEnabled()?.let {
                if (viewState.isFullScreen) {
                    if (!it) goFullScreen()
                } else {
                    if (it) exitFullScreen()
                }
            }
        }

        private fun renderPopupMenus(browserShowing: Boolean, viewState: BrowserViewState) {
            popupMenu.contentView.apply {
                backPopupMenuItem.isEnabled = viewState.canGoBack
                forwardPopupMenuItem.isEnabled = viewState.canGoForward
                refreshPopupMenuItem.isEnabled = browserShowing
                newTabPopupMenuItem.isEnabled = browserShowing
                addBookmarksPopupMenuItem?.isEnabled = viewState.canAddBookmarks
                addFavoritePopupMenuItem?.isEnabled = viewState.canAddFavorite
                fireproofWebsitePopupMenuItem?.isEnabled = viewState.canFireproofSite
                fireproofWebsitePopupMenuItem?.isChecked = viewState.canFireproofSite && viewState.isFireproofWebsite
                sharePageMenuItem?.isEnabled = viewState.canSharePage
                whitelistPopupMenuItem?.isEnabled = viewState.canWhitelist
                whitelistPopupMenuItem?.text =
                    getText(if (viewState.isWhitelisted) R.string.enablePrivacyProtection else R.string.disablePrivacyProtection)
                brokenSitePopupMenuItem?.isEnabled = viewState.canReportSite
                requestDesktopSiteCheckMenuItem?.isEnabled = viewState.canChangeBrowsingMode
                requestDesktopSiteCheckMenuItem?.isChecked = viewState.isDesktopBrowsingMode

                addToHome?.let {
                    it.visibility = if (viewState.addToHomeVisible) VISIBLE else GONE
                    it.isEnabled = viewState.addToHomeEnabled
                }
            }
        }

        private fun renderToolbarMenus(viewState: BrowserViewState) {
            if (viewState.browserShowing) {
                daxIcon?.isVisible = viewState.showDaxIcon
                privacyGradeButton?.isInvisible = !viewState.showPrivacyGrade || viewState.showDaxIcon
                clearTextButton?.isVisible = viewState.showClearButton
                searchIcon?.isVisible = viewState.showSearchIcon
            } else {
                daxIcon.isVisible = false
                privacyGradeButton?.isVisible = false
                clearTextButton?.isVisible = viewState.showClearButton
                searchIcon?.isVisible = true
            }

            decorator.updateToolbarActionsVisibility(viewState)
        }

        fun renderFindInPageState(viewState: FindInPageViewState) {
            if (viewState == lastSeenFindInPageViewState) {
                return
            }

            lastSeenFindInPageViewState = viewState

            if (viewState.visible) {
                showFindInPageView(viewState)
            } else {
                hideFindInPage()
            }

            popupMenu.contentView.findInPageMenuItem?.isEnabled = viewState.canFindInPage
        }

        fun renderCtaViewState(viewState: CtaViewState) {
            if (isHidden) {
                return
            }

            renderIfChanged(viewState, lastSeenCtaViewState) {
                lastSeenCtaViewState = viewState
                removeNewTabLayoutClickListener()
                if (viewState.cta != null) {
                    showCta(viewState.cta, viewState.favorites)
                } else {
                    hideHomeCta()
                    hideDaxCta()
                    showHomeBackground(viewState.favorites)
                }
            }
        }

        private fun showCta(configuration: Cta, favorites: List<FavoritesQuickAccessAdapter.QuickAccessFavorite>) {
            when (configuration) {
                is HomePanelCta -> showHomeCta(configuration, favorites)
                is DaxBubbleCta -> showDaxCta(configuration)
                is DialogCta -> showDaxDialogCta(configuration)
            }
        }

        private fun showDaxDialogCta(configuration: DialogCta) {
            hideHomeCta()
            hideDaxCta()
            activity?.let { activity ->
                val daxDialog = getDaxDialogFromActivity() as? DaxDialog
                if (daxDialog != null) {
                    daxDialog.setDaxDialogListener(this@BrowserTabFragment)
                    return
                }
                configuration.createCta(activity).apply {
                    setDaxDialogListener(this@BrowserTabFragment)
                    getDaxDialog().show(activity.supportFragmentManager, DAX_DIALOG_DIALOG_TAG)
                }
                viewModel.onCtaShown()
            }
        }

        private fun showDaxCta(configuration: DaxBubbleCta) {
            hideHomeBackground()
            hideHomeCta()
            configuration.showCta(daxCtaContainer)
            newTabLayout.setOnClickListener { daxCtaContainer.dialogTextCta.finishAnimation() }
            viewModel.onCtaShown()
        }

        private fun removeNewTabLayoutClickListener() {
            newTabLayout.setOnClickListener(null)
        }

        private fun showHomeCta(configuration: HomePanelCta, favorites: List<FavoritesQuickAccessAdapter.QuickAccessFavorite>) {
            hideDaxCta()
            if (ctaContainer.isEmpty()) {
                renderHomeCta()
            } else {
                configuration.showCta(ctaContainer)
            }
            showHomeBackground(favorites)
            viewModel.onCtaShown()
        }

        private fun showHomeBackground(favorites: List<FavoritesQuickAccessAdapter.QuickAccessFavorite>) {
            Timber.i("BrowserTab favs: showHomeBackground $favorites")
            if (favorites.isEmpty()) {
                homeBackgroundLogo.showLogo()
                quickAccessRecyclerView.visibility = GONE
            } else {
                homeBackgroundLogo.hideLogo()
                quickAccessAdapter.submitList(favorites)
                quickAccessRecyclerView.visibility = VISIBLE
            }
        }

        private fun hideHomeBackground() {
            Timber.i("BrowserTab favs: hideHomeBackground")
            homeBackgroundLogo.hideLogo()
            quickAccessRecyclerView.visibility = GONE
        }

        private fun hideDaxCta() {
            dialogTextCta.cancelAnimation()
            daxCtaContainer.hide()
        }

        private fun hideHomeCta() {
            ctaContainer.gone()
        }

        fun renderHomeCta() {
            val context = context ?: return
            val cta = lastSeenCtaViewState?.cta ?: return
            val configuration = if (cta is HomePanelCta) cta else return

            ctaContainer.removeAllViews()

            inflate(context, R.layout.include_cta, ctaContainer)

            configuration.showCta(ctaContainer)
            ctaContainer.ctaOkButton.setOnClickListener {
                viewModel.onUserClickCtaOkButton()
            }

            ctaContainer.ctaDismissButton.setOnClickListener {
                viewModel.onUserDismissedCta()
            }
        }

        fun hideFindInPage() {
            if (findInPageContainer.visibility != GONE) {
                focusDummy.requestFocus()
                findInPageContainer.gone()
                findInPageInput.hideKeyboard()
            }
        }

        private fun showFindInPageView(viewState: FindInPageViewState) {

            if (findInPageContainer.visibility != VISIBLE) {
                findInPageContainer.show()
                findInPageInput.postDelayed(KEYBOARD_DELAY) {
                    findInPageInput?.showKeyboard()
                }
            }

            if (viewState.showNumberMatches) {
                findInPageMatches.text = getString(R.string.findInPageMatches, viewState.activeMatchIndex, viewState.numberMatches)
                findInPageMatches.show()
            } else {
                findInPageMatches.hide()
            }
        }

        private fun goFullScreen() {
            Timber.i("Entering full screen")
            webViewFullScreenContainer.show()
            activity?.toggleFullScreen()
        }

        private fun exitFullScreen() {
            Timber.i("Exiting full screen")
            webViewFullScreenContainer.removeAllViews()
            webViewFullScreenContainer.gone()
            activity?.toggleFullScreen()
            focusDummy.requestFocus()
        }

        private fun shouldUpdateOmnibarTextInput(viewState: OmnibarViewState, omnibarInput: String?) =
            (!viewState.isEditing || omnibarInput.isNullOrEmpty()) && omnibarTextInput.isDifferent(omnibarInput)
    }

    override fun openExistingFile(file: File?) {
        if (file == null) {
            Toast.makeText(activity, R.string.downloadConfirmationUnableToOpenFileText, Toast.LENGTH_SHORT).show()
            return
        }

        val intent = context?.let { createIntentToOpenFile(it, file) }
        activity?.packageManager?.let { packageManager ->
            if (intent?.resolveActivity(packageManager) != null) {
                startActivity(intent)
            } else {
                Timber.e("No suitable activity found")
                Toast.makeText(activity, R.string.downloadConfirmationUnableToOpenFileText, Toast.LENGTH_SHORT).show()
            }
        }
    }

    override fun replaceExistingFile(file: File?, pendingFileDownload: PendingFileDownload) {
        Timber.i("Deleting existing file: $file")
        runCatching { file?.delete() }
        continueDownload(pendingFileDownload)
    }

    private fun showDownloadManagerAppSettings() {
        try {
            val intent = Intent(Settings.ACTION_APPLICATION_DETAILS_SETTINGS)
            intent.data = DownloadFailReason.DOWNLOAD_MANAGER_SETTINGS_URI
            startActivity(intent)
        } catch (e: ActivityNotFoundException) {
            Timber.w(e, "Could not open DownloadManager settings")
            Snackbar.make(toolbar, R.string.downloadManagerIncompatible, Snackbar.LENGTH_INDEFINITE).show()
        }
    }

    private fun createIntentToOpenFile(context: Context, file: File): Intent? {
        val uri = FileProvider.getUriForFile(context, "${BuildConfig.APPLICATION_ID}.provider", file)
        val mime = activity?.contentResolver?.getType(uri) ?: return null
        val intent = Intent(Intent.ACTION_VIEW)
        intent.setDataAndType(uri, mime)
        return intent.addFlags(Intent.FLAG_GRANT_READ_URI_PERMISSION)
    }

    override fun continueDownload(pendingFileDownload: PendingFileDownload) {
        Timber.i("Continuing to download $pendingFileDownload")
        viewModel.download(pendingFileDownload)
    }

    override fun cancelDownload() {
        viewModel.closeAndReturnToSourceIfBlankTab()
    }

    fun onFireDialogVisibilityChanged(isVisible: Boolean) {
        if (isVisible) {
            viewModel.ctaViewState.removeObserver(ctaViewStateObserver)
        } else {
            viewModel.ctaViewState.observe(viewLifecycleOwner, ctaViewStateObserver)
        }
    }

    override fun onSiteLocationPermissionSelected(domain: String, permission: LocationPermissionType) {
        viewModel.onSiteLocationPermissionSelected(domain, permission)
    }

    override fun onSystemLocationPermissionAllowed() {
        viewModel.onSystemLocationPermissionAllowed()
    }

    override fun onSystemLocationPermissionNotAllowed() {
        viewModel.onSystemLocationPermissionNotAllowed()
    }

    override fun onSystemLocationPermissionNeverAllowed() {
        viewModel.onSystemLocationPermissionNeverAllowed()
    }
}<|MERGE_RESOLUTION|>--- conflicted
+++ resolved
@@ -501,13 +501,8 @@
         newTabLayout.show()
         appBarLayout.setExpanded(true)
         webView?.onPause()
-<<<<<<< HEAD
-        webView?.gone()
-=======
         webView?.hide()
         swipeRefreshContainer.isEnabled = false
-        homeBackgroundLogo.showLogo()
->>>>>>> a72d06f1
     }
 
     private fun showBrowser() {

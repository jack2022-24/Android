/*
 * Copyright (c) 2018 DuckDuckGo
 *
 * Licensed under the Apache License, Version 2.0 (the "License");
 * you may not use this file except in compliance with the License.
 * You may obtain a copy of the License at
 *
 *     http://www.apache.org/licenses/LICENSE-2.0
 *
 * Unless required by applicable law or agreed to in writing, software
 * distributed under the License is distributed on an "AS IS" BASIS,
 * WITHOUT WARRANTIES OR CONDITIONS OF ANY KIND, either express or implied.
 * See the License for the specific language governing permissions and
 * limitations under the License.
 */

package com.duckduckgo.app.global.api

import android.webkit.WebSettings
import androidx.test.platform.app.InstrumentationRegistry
import com.duckduckgo.app.browser.useragent.UserAgentProvider
import com.duckduckgo.app.browser.useragent.provideUserAgentOverridePluginPoint
import com.duckduckgo.app.global.device.ContextDeviceInfo
import com.duckduckgo.appbuildconfig.api.AppBuildConfig
import org.junit.Assert.assertTrue
import org.junit.Before
import org.junit.Test
import org.mockito.Mock
import org.mockito.MockitoAnnotations
import org.mockito.kotlin.whenever

class ApiRequestInterceptorTest {

    private lateinit var testee: ApiRequestInterceptor

    private lateinit var userAgentProvider: UserAgentProvider

    @Mock private lateinit var appBuildConfig: AppBuildConfig

    @Before
    fun before() {
        MockitoAnnotations.openMocks(this)

        whenever(appBuildConfig.versionName).thenReturn("name")

        userAgentProvider = UserAgentProvider(
<<<<<<< HEAD
            WebSettings.getDefaultUserAgent(InstrumentationRegistry.getInstrumentation().context),
            ContextDeviceInfo(InstrumentationRegistry.getInstrumentation().context),
            provideUserAgentOverridePluginPoint()
=======
            { WebSettings.getDefaultUserAgent(InstrumentationRegistry.getInstrumentation().context) },
            ContextDeviceInfo(InstrumentationRegistry.getInstrumentation().context)
>>>>>>> 25d5df4f
        )

        testee = ApiRequestInterceptor(
            InstrumentationRegistry.getInstrumentation().context,
            userAgentProvider,
            appBuildConfig
        )
    }

    @Test
    fun whenAPIRequestIsMadeThenUserAgentIsAdded() {
        val packageName = InstrumentationRegistry.getInstrumentation().context.applicationInfo.packageName

        val response = testee.intercept(FakeChain("http://example.com"))

        val regex = "ddg_android/.*\\($packageName; Android API .*\\)".toRegex()
        val result = response.request.header(Header.USER_AGENT)!!
        assertTrue(result.matches(regex))
    }

    @Test
    fun whenAPIRequestIsRqPixelThenOverrideHeader() {
        val fakeChain = FakeChain("https://improving.duckduckgo.com/t/rq_0")

        val response = testee.intercept(fakeChain)
        val header = response.request.header(Header.USER_AGENT)!!
        val regex =
            "Mozilla/.* \\(Linux; Android.*\\) AppleWebKit/.* \\(KHTML, like Gecko\\) Version/.* Chrome/.* Mobile DuckDuckGo/.* Safari/.*".toRegex()
        assertTrue(header.matches(regex))
    }
}<|MERGE_RESOLUTION|>--- conflicted
+++ resolved
@@ -44,14 +44,9 @@
         whenever(appBuildConfig.versionName).thenReturn("name")
 
         userAgentProvider = UserAgentProvider(
-<<<<<<< HEAD
-            WebSettings.getDefaultUserAgent(InstrumentationRegistry.getInstrumentation().context),
+            { WebSettings.getDefaultUserAgent(InstrumentationRegistry.getInstrumentation().context) },
             ContextDeviceInfo(InstrumentationRegistry.getInstrumentation().context),
             provideUserAgentOverridePluginPoint()
-=======
-            { WebSettings.getDefaultUserAgent(InstrumentationRegistry.getInstrumentation().context) },
-            ContextDeviceInfo(InstrumentationRegistry.getInstrumentation().context)
->>>>>>> 25d5df4f
         )
 
         testee = ApiRequestInterceptor(

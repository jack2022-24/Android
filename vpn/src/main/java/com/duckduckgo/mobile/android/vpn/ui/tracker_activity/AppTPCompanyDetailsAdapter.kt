--- conflicted
+++ resolved
@@ -52,9 +52,9 @@
         position: Int
     ) {
         val companyTrackingDetails = items[position]
-        holder.bind(companyTrackingDetails){ expanded ->
+        holder.bind(companyTrackingDetails) { expanded ->
             items.forEachIndexed { index, companyDetails ->
-                companyDetails.takeIf { it.companyName == companyTrackingDetails.companyName}?.let {
+                companyDetails.takeIf { it.companyName == companyTrackingDetails.companyName }?.let {
                     items[index] = it.copy(expanded = expanded)
                 }
             }
@@ -67,7 +67,7 @@
         val newData = mutableListOf<AppTPCompanyTrackersViewModel.CompanyTrackingDetails>()
         data.forEach { updateDataItem ->
             val existingItem = items.find { it.companyName == updateDataItem.companyName }
-            val itemToAdd = if (existingItem != null){
+            val itemToAdd = if (existingItem != null) {
                 existingItem.copy(trackingAttempts = updateDataItem.trackingAttempts)
             } else {
                 updateDataItem
@@ -127,7 +127,10 @@
         var bottomSignalsLayout: LinearLayout = view.findViewById(R.id.tracking_company_bottom_signals)
         var showLess: TextView = view.findViewById(R.id.tracking_company_show_less)
 
-        fun bind(companyDetails: AppTPCompanyTrackersViewModel.CompanyTrackingDetails, onExpanded: (Boolean)-> Unit) {
+        fun bind(
+            companyDetails: AppTPCompanyTrackersViewModel.CompanyTrackingDetails,
+            onExpanded: (Boolean) -> Unit
+        ) {
             val badge = badgeIcon(view.context, companyDetails.companyName)
             if (badge == null) {
                 badgeImage.setImageDrawable(
@@ -142,7 +145,10 @@
             }
 
             companyName.text = companyDetails.companyDisplayName
-            trackingAttempts.text = view.context.resources.getQuantityString(R.plurals.atp_CompanyDetailsTrackingAttempts, companyDetails.trackingAttempts, companyDetails.trackingAttempts)
+            trackingAttempts.text = view.context.resources.getQuantityString(
+                R.plurals.atp_CompanyDetailsTrackingAttempts,
+                companyDetails.trackingAttempts, companyDetails.trackingAttempts
+            )
 
             val inflater = LayoutInflater.from(view.context)
             topSignalsLayout.removeAllViews()
@@ -170,19 +176,6 @@
                 showMore.gone()
             }
 
-<<<<<<< HEAD
-=======
-            companyName.text = trackerInfo.companyDisplayName
-            trackingAttempts.text = view.context.resources.getQuantityString(
-                R.plurals.atp_CompanyDetailsTrackingAttempts,
-                trackerInfo.trackingAttempts,
-                trackerInfo.trackingAttempts
-            )
-            trackingAttempts.text = view.context.resources.getQuantityString(
-                R.plurals.atp_CompanyDetailsTrackingAttempts,
-                trackerInfo.trackingAttempts, trackerInfo.trackingAttempts
-            )
->>>>>>> f4120b78
             showMore.text = String.format(view.context.getString(R.string.atp_CompanyDetailsTrackingShowMore, bottomSignals.size))
             showMore.setOnClickListener {
                 if (!bottomSignalsLayout.isVisible) {
@@ -201,27 +194,23 @@
             }
         }
 
-<<<<<<< HEAD
-        private fun showMore(){
+        private fun showMore() {
             bottomSignalsLayout.show()
             showMore.gone()
             showLess.show()
         }
 
-        private fun showLess(){
+        private fun showLess() {
             bottomSignalsLayout.gone()
             showMore.show()
             showLess.gone()
         }
 
-        private fun badgeIcon(context: Context, networkName: String, prefix: String = "tracking_network_logo_"): Int? {
-=======
         private fun badgeIcon(
             context: Context,
             networkName: String,
             prefix: String = "tracking_network_logo_"
         ): Int? {
->>>>>>> f4120b78
             val drawable = "$prefix$networkName"
                 .replace(" ", "_")
                 .replace(".", "")

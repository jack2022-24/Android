--- conflicted
+++ resolved
@@ -43,16 +43,9 @@
 
     private val tickerChannel = MutableStateFlow(System.currentTimeMillis())
 
-<<<<<<< HEAD
     private val trackerCompanies = mutableMapOf<String, List<TrackingSignal>>()
 
     suspend fun getTrackersForAppFromDate(date: String, packageName: String): Flow<ViewState> =
-=======
-    suspend fun getTrackersForAppFromDate(
-        date: String,
-        packageName: String
-    ): Flow<ViewState> =
->>>>>>> f4120b78
         withContext(dispatchers.io()) {
             return@withContext statsRepository
                 .getTrackersForAppFromDate(date, packageName)
@@ -67,7 +60,8 @@
         val lastTrackerBlockedAgo =
             if (trackerData.isNotEmpty()) {
                 timeDiffFormatter.formatTimePassed(
-                    LocalDateTime.now(), LocalDateTime.parse(trackerData[0].tracker.timestamp))
+                    LocalDateTime.now(), LocalDateTime.parse(trackerData[0].tracker.timestamp)
+                )
             } else {
                 ""
             }
@@ -84,7 +78,7 @@
             val signals = data.value[0].trackerEntity.signals
             val timestamp = data.value[0].tracker.timestamp
 
-            val trackingSignals = if (trackerCompanies.containsKey(trackerCompanyName)){
+            val trackingSignals = if (trackerCompanies.containsKey(trackerCompanyName)) {
                 trackerCompanies.get(trackerCompanyName)!!
             } else {
                 val randomTrackingSignals = mapTrackingSignals(signals)
@@ -98,13 +92,15 @@
                     companyDisplayName = trackerCompanyDisplayName,
                     trackingAttempts = data.value.size,
                     timestamp = timestamp,
-                    trackingSignals = trackingSignals))
+                    trackingSignals = trackingSignals
+                )
+            )
         }
 
         return ViewState(trackerData.size, lastTrackerBlockedAgo, sourceData)
     }
 
-    private fun mapTrackingSignals(signals: List<String>): List<TrackingSignal> {1111111
+    private fun mapTrackingSignals(signals: List<String>): List<TrackingSignal> {
         val originalTrackingSignals = signals.map { TrackingSignal.fromTag(it) }
         val randomElements = originalTrackingSignals.asSequence().shuffled().toList()
         return randomElements.distinctBy { it.signalDisplayName }
@@ -115,7 +111,6 @@
         val lastTrackerBlockedAgo: String,
         val trackingCompanies: List<CompanyTrackingDetails>
     )
-
     data class CompanyTrackingDetails(
         val companyName: String,
         val companyDisplayName: String,

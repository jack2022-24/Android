--- conflicted
+++ resolved
@@ -106,18 +106,11 @@
     )
 }
 
-<<<<<<< HEAD
-@ContributesMultibinding(AppObjectGraph::class)
+@ContributesMultibinding(AppScope::class)
 class AppTPCompanyTrackersViewModelFactory
 @Inject
 constructor(private val viewModel: Provider<AppTPCompanyTrackersViewModel>) :
     ViewModelFactoryPlugin {
-=======
-@ContributesMultibinding(AppScope::class)
-class AppTPCompanyTrackersViewModelFactory @Inject constructor(
-    private val repositopryProvider: Provider<AppTrackerBlockingStatsRepository>
-) : ViewModelFactoryPlugin {
->>>>>>> 2b821aca
     override fun <T : ViewModel?> create(modelClass: Class<T>): T? {
         with(modelClass) {
             return when {
